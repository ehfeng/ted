--- conflicted
+++ resolved
@@ -3,7 +3,6 @@
 test.db*
 .cache
 .DS_Store
-<<<<<<< HEAD
 
 # Daemon runtime files
 
@@ -22,11 +21,5 @@
 # .beads directory files (keep JSONL only)
 .beads/beads.db
 .beads/beads.db-*
-=======
-.beads/beads.db
-.beads/beads.db-*
-.beads/bd.sock
-.beads/bd.pipe
-.beads/.exclusive-lock
->>>>>>> b6b9e126
+
 .git/beads-worktrees/