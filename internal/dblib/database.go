package dblib

import (
	"database/sql"
	"errors"
	"fmt"
	"os"
	"strconv"
	"strings"

	"github.com/pingcap/tidb/parser"
	"github.com/pingcap/tidb/parser/ast"
	_ "github.com/pingcap/tidb/parser/test_driver"
)

// getShortestLookupKey returns the best lookup key for a table by considering
// the primary key and all suitable unique constraints, ranking by:
// - fewest columns
// - smallest estimated total byte width
// For PostgreSQL, NULLS NOT DISTINCT is supported so nullability is not a filter.
// For SQLite/MySQL, require all unique index columns to be NOT NULL.
func getShortestLookupKey(db *sql.DB, dbType DatabaseType, tableName string) ([]string, error) {
	switch dbType {
	case SQLite:
		return getShortestLookupKeySQLite(db, tableName, sizeOf)
	case PostgreSQL:
		return getShortestLookupKeyPostgreSQL(db, tableName, sizeOf)
	case MySQL:
		return getShortestLookupKeyMySQL(db, tableName, sizeOf)
	default:
		return []string{}, nil
	}
}

// GetBestKey identifies the best key column(s) for a relation, using system tables
// when available. The ranking preferences are (in order of priority):
// 1. Primary keys over unique constraints (with NOT NULL or NULLS NOT DISTINCT)
// 2. Fewer columns over more columns
// 3. Shorter columns over longer columns (by estimated byte width)
// 4. Earlier columns over later columns in the table definition
//
// Returns the column names comprising the best key, or an empty slice if no suitable key exists.
func GetBestKey(db *sql.DB, dbType DatabaseType, tableName string) ([]string, error) {
	switch dbType {
	case SQLite:
		return getBestKeySQLite(db, tableName)
	case PostgreSQL:
		return getBestKeyPostgreSQL(db, tableName)
	case MySQL:
		return getBestKeyMySQL(db, tableName)
	case DuckDB:
		return getBestKeyDuckDB(db, tableName)
	default:
		return []string{}, fmt.Errorf("unsupported database type: %v", dbType)
	}
}

<<<<<<< HEAD
// buildColumnsFromAnalysis creates Column structs from SQL analysis and column metadata.
// For passthrough columns (non-derived), it queries the base table to get accurate type information.
func buildColumnsFromAnalysis(db *sql.DB, dbType DatabaseType, analysis *ViewAnalysis,
	columnNames []string, columnTypes []*sql.ColumnType) ([]Column, map[string]int, error) {

	if len(columnNames) != len(analysis.Columns) {
		return nil, nil, fmt.Errorf("column count mismatch: analysis has %d columns, query returned %d",
			len(analysis.Columns), len(columnNames))
	}

	columns := make([]Column, 0, len(columnNames))
	columnIndex := make(map[string]int)

	for i, colName := range columnNames {
		lineage := analysis.Columns[i]

		col := Column{
			Name:       colName,
			Table:      lineage.SourceTable,
			BaseColumn: lineage.SourceColumn,
			Generated:  lineage.IsDerived,
			Reference:  -1,
			Nullable:   true, // Default to nullable
		}

		// Get type from column metadata if available
		if i < len(columnTypes) {
			col.Type = columnTypes[i].DatabaseTypeName()
			if nullable, ok := columnTypes[i].Nullable(); ok {
				col.Nullable = nullable
			}
		} else {
			col.Type = "text"
		}

		// For passthrough columns, try to get more accurate type from base table
		if !lineage.IsDerived && lineage.SourceTable != "" && lineage.SourceColumn != "" {
			baseRel, err := NewRelation(db, dbType, lineage.SourceTable)
			if err == nil {
				if baseColIdx, ok := baseRel.ColumnIndex[lineage.SourceColumn]; ok && baseColIdx < len(baseRel.Columns) {
					baseCol := baseRel.Columns[baseColIdx]
					col.Type = baseCol.Type
					col.Nullable = baseCol.Nullable
					col.EnumValues = baseCol.EnumValues
					col.CustomTypeName = baseCol.CustomTypeName
				}
			}
		}

		columns = append(columns, col)
		columnIndex[col.Name] = i
	}

	return columns, columnIndex, nil
}

// buildTablesMap creates the Tables map by loading base tables and mapping their keys
// to result column indices.
func buildTablesMap(db *sql.DB, dbType DatabaseType, baseTables []string,
	resultColumns []Column) (map[string]*Table, error) {

	tables := make(map[string]*Table)

	for _, tableName := range baseTables {
		baseRel, err := NewRelation(db, dbType, tableName)
		if err != nil {
			continue // Skip if we can't load the base table
		}

		table := &Table{
			Name: tableName,
			Key:  []int{},
		}

		// Map base table key columns to result column indices
		for _, keyIdx := range baseRel.Key {
			if keyIdx < len(baseRel.Columns) {
				baseKeyCol := baseRel.Columns[keyIdx]
				// Find this column in the result columns
				for resultColIdx, resultCol := range resultColumns {
					if resultCol.Table == tableName && resultCol.BaseColumn == baseKeyCol.Name {
						table.Key = append(table.Key, resultColIdx)
						break
					}
				}
			}
		}

		tables[tableName] = table
	}

	return tables, nil
}

// determineKeysFromAnalysis determines the key columns for a relation based on SQL analysis.
// Returns deduplicated key column indices.
func determineKeysFromAnalysis(analysis *ViewAnalysis, columns []Column,
	columnIndex map[string]int, tables map[string]*Table) ([]int, error) {

	var keys []int

	if analysis.HasGroupBy {
		// If GROUP BY present, check if it includes all base table keys
		groupByCols := make(map[string]bool)
		for _, expr := range analysis.GroupByExprs {
			// Try to match GROUP BY expressions to columns
			for _, col := range columns {
				if expr == col.Name || expr == col.BaseColumn {
					groupByCols[col.Name] = true
					break
				}
			}
		}

		// Check if all base table keys are in GROUP BY
		allKeysInGroupBy := true
		for _, table := range tables {
			if len(table.Key) == 0 {
				continue
			}
			for _, keyIdx := range table.Key {
				if keyIdx < len(columns) {
					keyCol := columns[keyIdx]
					if !groupByCols[keyCol.Name] {
						allKeysInGroupBy = false
						break
					}
				}
			}
			if !allKeysInGroupBy {
				break
			}
		}

		if allKeysInGroupBy {
			// GROUP BY includes all keys, so use base table keys
			for _, table := range tables {
				keys = append(keys, table.Key...)
			}
		} else {
			// GROUP BY doesn't include all keys, use GROUP BY columns as keys
			for _, expr := range analysis.GroupByExprs {
				if colIdx, ok := columnIndex[expr]; ok {
					keys = append(keys, colIdx)
				}
			}
		}
	} else if analysis.HasDistinct {
		// SELECT DISTINCT - all columns form the key
		for i := range columns {
			keys = append(keys, i)
		}
	} else if len(tables) == 1 {
		// Simple query from single table - use base table keys
		for _, table := range tables {
			keys = append(keys, table.Key...)
		}
	} else {
		// Complex query or joins - use all columns as composite key
		for i := range columns {
			keys = append(keys, i)
		}
	}

	// Remove duplicates
	keyMap := make(map[int]bool)
	var uniqueKeys []int
	for _, keyIdx := range keys {
		if !keyMap[keyIdx] {
			keyMap[keyIdx] = true
			uniqueKeys = append(uniqueKeys, keyIdx)
		}
	}

	return uniqueKeys, nil
}
=======
var ErrNoKeyableColumns = errors.New("no keyable columns found")
>>>>>>> 1c54fcd6

func NewRelation(db *sql.DB, dbType DatabaseType, tableName string) (*Relation, error) {
	if tableName == "" {
		return nil, fmt.Errorf("table name is required")
	}

	wrapErr := func(err error) (*Relation, error) {
		return nil, fmt.Errorf("failed to load table schema: %w", err)
	}

	// First check if it's a view or table
	isView, err := checkIsView(db, dbType, tableName)
	if err != nil {
		return wrapErr(fmt.Errorf("failed to check if relation is view: %w", err))
	}
	relation := &Relation{
		DB:          db,
		DBType:      dbType,
		Name:        tableName,
		IsView:      isView,
		Tables:      make(map[string]*Table),
		Columns:     []Column{},
		ColumnIndex: make(map[string]int),
		References:  []Reference{},
	}

	var (
		columns        []Column
		columnIndex    map[string]int
		primaryKeyCols []string
	)

	if isView {
		// Load view columns and metadata
		columns, columnIndex, err = loadViewColumns(db, dbType, tableName)
		if err != nil {
			return wrapErr(err)
		}
		relation.Columns = columns
		relation.ColumnIndex = columnIndex

		// Identify view keys
		viewKeys, err := getViewKeys(db, dbType, tableName, relation)
		if err != nil {
			return wrapErr(fmt.Errorf("failed to identify view keys: %w", err))
		}
		if len(viewKeys) == 0 {
			return wrapErr(fmt.Errorf("view has no keyable columns"))
		}
		relation.Key = viewKeys
	} else {
		// Load table columns based on database type
		switch dbType {
		case SQLite:
			columns, columnIndex, primaryKeyCols, err = loadColumnsSQLite(db, tableName)
			if err != nil {
				return wrapErr(err)
			}
		case PostgreSQL:
			columns, columnIndex, err = loadColumnsPostgreSQL(db, tableName)
			if err != nil {
				return wrapErr(err)
			}
		case MySQL:
			columns, columnIndex, err = loadColumnsMySQL(db, tableName)
			if err != nil {
				return wrapErr(err)
			}
		default:
			return wrapErr(fmt.Errorf("unsupported database type: %v", dbType))
		}

		relation.Columns = columns
		relation.ColumnIndex = columnIndex

		// Consolidated lookup key selection: choose shortest lookup key
		lookupCols, err := getShortestLookupKey(db, dbType, relation.Name)
		if err != nil {
			return wrapErr(err)
		}
		if dbType == SQLite && len(lookupCols) == 0 {
			// For SQLite, use the primary key columns if no unique constraints found
			lookupCols = primaryKeyCols
		}

		// TODO if lookup key not found, use databaseFeature.systemId if available

		// If not nullable unique constraint is found, error
		if len(lookupCols) == 0 {
			return nil, ErrNoKeyableColumns
		}

		// Convert key column names to indices
		relation.Key = make([]int, 0, len(lookupCols))
		for _, keyCol := range lookupCols {
			if idx, ok := relation.ColumnIndex[keyCol]; ok {
				relation.Key = append(relation.Key, idx)
			}
		}

		if len(relation.Key) == 0 {
			return wrapErr(fmt.Errorf("key columns not found in column list"))
		}
	}

	// Fetch enum values and custom type information
	if err := relation.loadEnumAndCustomTypes(); err != nil {
		// Non-fatal error, just log and continue
		fmt.Fprintf(os.Stderr, "Warning: failed to load enum/custom types: %v\n", err)
	}

	// Load foreign keys
	var references []Reference
	var updatedColumns []Column
	switch dbType {
	case SQLite:
		references, updatedColumns, err = loadForeignKeysSQLite(db, dbType, tableName, relation.ColumnIndex, relation.Columns)
	case PostgreSQL:
		references, updatedColumns, err = loadForeignKeysPostgreSQL(db, dbType, tableName, relation.ColumnIndex, relation.Columns)
	case MySQL:
		references, updatedColumns, err = loadForeignKeysMySQL(db, dbType, tableName, relation.ColumnIndex, relation.Columns)
	}
	if err == nil {
		relation.References = references
		relation.Columns = updatedColumns
	}

	return relation, nil
}

// NewRelationFromSQL creates a Relation from a custom SQL SELECT statement
func NewRelationFromSQL(db *sql.DB, dbType DatabaseType, sqlStr string) (*Relation, error) {
	// 1. Validate SQL
	trimmedSQL := strings.TrimRight(sqlStr, "; \t\n\r")
	if strings.Contains(trimmedSQL, ";") {
		return nil, fmt.Errorf("multiple statements not allowed")
	}

	upperSQL := strings.ToUpper(strings.TrimSpace(sqlStr))

	// Check it starts with SELECT or WITH
	if !strings.HasPrefix(upperSQL, "SELECT") && !strings.HasPrefix(upperSQL, "WITH") {
		return nil, fmt.Errorf("only SELECT or WITH statements allowed")
	}

	// Check for dangerous keywords
	dangerousKeywords := []string{
		"INSERT", "UPDATE", "DELETE", "DROP", "CREATE", "ALTER",
		"TRUNCATE", "GRANT", "REVOKE",
	}
	for _, kw := range dangerousKeywords {
		// Use word boundaries to avoid false positives (e.g., "INSERTED" column name)
		if strings.Contains(upperSQL, " "+kw+" ") || strings.Contains(upperSQL, " "+kw+"\n") {
			return nil, fmt.Errorf("keyword %s not allowed in custom SQL", kw)
		}
	}

	// 2. Parse SQL using existing ParseViewDefinition
	analysis, err := ParseViewDefinition(sqlStr, dbType, db)
	if err != nil {
		return nil, fmt.Errorf("failed to parse SQL: %w", err)
	}

	// 3. Extract column schema by executing LIMIT 0 query
	// Wrap in subquery to ensure LIMIT applies to entire query
	schemaQuery := fmt.Sprintf("SELECT * FROM (%s) AS custom_query LIMIT 0", sqlStr)
	rows, err := db.Query(schemaQuery)
	if err != nil {
		return nil, fmt.Errorf("failed to execute query: %w", err)
	}
	defer rows.Close()

	columnNames, err := rows.Columns()
	if err != nil {
		return nil, fmt.Errorf("failed to get column names: %w", err)
	}

	if len(columnNames) == 0 {
		return nil, fmt.Errorf("query must return at least one column")
	}

	if len(columnNames) != len(analysis.Columns) {
		return nil, fmt.Errorf("column count mismatch: analysis has %d columns, query returned %d",
			len(analysis.Columns), len(columnNames))
	}

	columnTypes, err := rows.ColumnTypes()
	if err != nil {
		return nil, fmt.Errorf("failed to get column types: %w", err)
	}

	// 4. Build Columns array using helper
	columns, columnIndex, err := buildColumnsFromAnalysis(db, dbType, analysis, columnNames, columnTypes)
	if err != nil {
		return nil, err
	}

	relation := &Relation{
		DB:           db,
		DBType:       dbType,
		Name:         "",
		IsView:       false,
		IsCustomSQL:  true,
		SQLStatement: sqlStr,
		Tables:       make(map[string]*Table),
		Columns:      columns,
		ColumnIndex:  columnIndex,
		References:   []Reference{},
	}

	// 5. Build Tables map using helper
	tables, err := buildTablesMap(db, dbType, analysis.BaseTables, relation.Columns)
	if err != nil {
		return nil, err
	}
	relation.Tables = tables

	// 6. Determine custom SQL keys using helper
	keys, err := determineKeysFromAnalysis(analysis, relation.Columns, relation.ColumnIndex, relation.Tables)
	if err != nil {
		return nil, err
	}
	relation.Key = keys

	// Validate we have at least one key column
	if len(relation.Key) == 0 {
		// Fall back to all columns as key
		relation.Key = make([]int, len(relation.Columns))
		for i := range relation.Columns {
			relation.Key[i] = i
		}
	}

	return relation, nil
}

// checkIsView checks if a relation is a view or table
func checkIsView(db *sql.DB, dbType DatabaseType, relationName string) (bool, error) {
	switch dbType {
	case SQLite:
		var sqlType string
		err := db.QueryRow("SELECT type FROM sqlite_master WHERE name = ? AND type IN ('table', 'view')", relationName).Scan(&sqlType)
		if err != nil {
			return false, err
		}
		return sqlType == "view", nil
	case PostgreSQL:
		// Extract schema and relation name
		schema := "public"
		rel := relationName
		if dot := strings.IndexByte(rel, '.'); dot != -1 {
			schema = rel[:dot]
			rel = rel[dot+1:]
		}
		var isView bool
		err := db.QueryRow(`
			SELECT EXISTS (
				SELECT 1 FROM pg_views 
				WHERE schemaname = $1 AND viewname = $2
			)`, schema, rel).Scan(&isView)
		return isView, err
	case MySQL:
		var isView bool
		err := db.QueryRow(`
			SELECT EXISTS (
				SELECT 1 FROM information_schema.views 
				WHERE table_schema = DATABASE() AND table_name = ?
			)`, relationName).Scan(&isView)
		return isView, err
	default:
		return false, fmt.Errorf("unsupported database type: %v", dbType)
	}
}

// loadViewColumns loads columns for a view by parsing its definition
func loadViewColumns(db *sql.DB, dbType DatabaseType, viewName string) ([]Column, map[string]int, error) {
	// Get view definition
	var viewDef string
	var err error
	switch dbType {
	case SQLite:
		viewDef, err = getViewDefinitionSQLite(db, viewName)
	case PostgreSQL:
		viewDef, err = getViewDefinitionPostgreSQL(db, viewName)
	case MySQL:
		viewDef, err = getViewDefinitionMySQL(db, viewName)
	default:
		return nil, nil, fmt.Errorf("unsupported database type for views: %v", dbType)
	}
	if err != nil {
		return nil, nil, fmt.Errorf("failed to get view definition: %w", err)
	}
	// Parse view definition - handle both CREATE VIEW and plain SELECT
	// Try parsing as SELECT first, if that fails, try to extract SELECT from CREATE VIEW
	analysis, err := ParseViewDefinition(viewDef, dbType, db)
	if err != nil {
		// If it's a CREATE VIEW statement, try to extract the SELECT part
		if strings.HasPrefix(strings.ToUpper(strings.TrimSpace(viewDef)), "CREATE") {
			// Parse as CREATE VIEW and extract the SELECT
			p := parser.New()
			stmtNodes, _, parseErr := p.Parse(viewDef, "", "")
			if parseErr == nil && len(stmtNodes) > 0 {
				if createView, ok := stmtNodes[0].(*ast.CreateViewStmt); ok {
					if selectStmt, ok := createView.Select.(*ast.SelectStmt); ok {
						// Create a temporary analysis and parse the SELECT
						tempAnalysis := &ViewAnalysis{
							CTEs: make(map[string]*ViewAnalysis),
						}
						analysis, err = parseSelectStmt(selectStmt, dbType, tempAnalysis, db, viewDef)
					}
				}
			}
		}
		if err != nil {
			return nil, nil, fmt.Errorf("failed to parse view definition: %w", err)
		}
	}

	// Get actual column names from the view by querying it
	// Use SELECT * LIMIT 0 to get column metadata without fetching data
	queryView := fmt.Sprintf("SELECT * FROM %s LIMIT 0", quoteQualified(dbType, viewName))
	rows, err := db.Query(queryView)
	if err != nil {
		return nil, nil, fmt.Errorf("failed to query view for column names: %w", err)
	}
	defer rows.Close()

	columnNames, err := rows.Columns()
	if err != nil {
		return nil, nil, fmt.Errorf("failed to get column names from query: %w", err)
	}

	columnTypes, err := rows.ColumnTypes()
	if err != nil {
		return nil, nil, fmt.Errorf("failed to get column types: %w", err)
	}

	// Build columns using helper
	columns, columnIndex, err := buildColumnsFromAnalysis(db, dbType, analysis, columnNames, columnTypes)
	if err != nil {
		return nil, nil, err
	}

	return columns, columnIndex, nil
}

// getViewKeys identifies key columns for a view
func getViewKeys(db *sql.DB, dbType DatabaseType, viewName string, relation *Relation) ([]int, error) {
	// Get view definition
	var viewDef string
	var err error
	switch dbType {
	case SQLite:
		viewDef, err = getViewDefinitionSQLite(db, viewName)
	case PostgreSQL:
		viewDef, err = getViewDefinitionPostgreSQL(db, viewName)
	case MySQL:
		viewDef, err = getViewDefinitionMySQL(db, viewName)
	default:
		return nil, fmt.Errorf("unsupported database type for views: %v", dbType)
	}
	if err != nil {
		return nil, fmt.Errorf("failed to get view definition: %w", err)
	}

	// Parse view definition - handle both CREATE VIEW and plain SELECT
	analysis, err := ParseViewDefinition(viewDef, dbType, db)
	if err != nil {
		// If it's a CREATE VIEW statement, try to extract the SELECT
		if strings.HasPrefix(strings.ToUpper(strings.TrimSpace(viewDef)), "CREATE") {
			p := parser.New()
			stmtNodes, _, parseErr := p.Parse(viewDef, "", "")
			if parseErr == nil && len(stmtNodes) > 0 {
				if createView, ok := stmtNodes[0].(*ast.CreateViewStmt); ok {
					if selectStmt, ok := createView.Select.(*ast.SelectStmt); ok {
						// Create a temporary analysis and parse the SELECT
						tempAnalysis := &ViewAnalysis{
							CTEs: make(map[string]*ViewAnalysis),
						}
						analysis, err = parseSelectStmt(selectStmt, dbType, tempAnalysis, db, viewDef)
					}
				}
			}
		}
		if err != nil {
			return nil, fmt.Errorf("failed to parse view definition: %w", err)
		}
	}

	// Build Tables map using helper
	tables, err := buildTablesMap(db, dbType, analysis.BaseTables, relation.Columns)
	if err != nil {
		return nil, err
	}
	// Update relation.Tables with the loaded tables
	for tableName, table := range tables {
		relation.Tables[tableName] = table
	}

	// Determine view keys using helper
	viewKeys, err := determineKeysFromAnalysis(analysis, relation.Columns, relation.ColumnIndex, relation.Tables)
	if err != nil {
		return nil, err
	}

	return viewKeys, nil
}

// IsColumnEditable returns true if a column can be edited
func (r *Relation) IsColumnEditable(colIdx int) bool {
	if colIdx < 0 || colIdx >= len(r.Columns) {
		return false
	}

	col := r.Columns[colIdx]

	// Custom SQL editability
	if r.IsCustomSQL {
		// Generated/derived columns are not editable
		if col.Generated {
			return false
		}

		// Must have clear lineage to base table
		if col.Table == "" || col.BaseColumn == "" {
			return false
		}

		// Base table must exist and have keys
		baseTable, ok := r.Tables[col.Table]
		if !ok || len(baseTable.Key) == 0 {
			return false
		}

		// All base table keys must be present in result set
		for _, keyIdx := range baseTable.Key {
			if keyIdx >= len(r.Columns) {
				return false
			}
			keyCol := r.Columns[keyIdx]
			if keyCol.Table != col.Table {
				return false
			}
		}

		return true
	}

	// All table columns are editable
	if !r.IsView {
		return true
	}

	// Derived columns are never editable
	if col.Table == "" {
		return false
	}

	// Check if base table key is included in view columns
	baseTable, ok := r.Tables[col.Table]
	if !ok {
		return false
	}

	// All key columns of the base table must be present in the view
	for _, keyIdx := range baseTable.Key {
		if keyIdx >= len(r.Columns) {
			return false
		}
		keyCol := r.Columns[keyIdx]
		if keyCol.Table != col.Table {
			return false
		}
	}

	return true
}

// updateViewColumn updates a column in a view by updating the base table
func (rel *Relation) updateViewColumn(records [][]any, rowIdx int, colName string, newValue string) ([]any, error) {
	// Find the column
	colIdx, ok := rel.ColumnIndex[colName]
	if !ok || colIdx >= len(rel.Columns) {
		return nil, fmt.Errorf("column %s not found", colName)
	}

	col := rel.Columns[colIdx]

	// Check if editable
	if !rel.IsColumnEditable(colIdx) {
		return nil, fmt.Errorf("column %s is not editable", colName)
	}

	// Get base table
	baseTable, ok := rel.Tables[col.Table]
	if !ok {
		return nil, fmt.Errorf("base table %s not found", col.Table)
	}

	// Load base table relation
	baseRel, err := NewRelation(rel.DB, rel.DBType, col.Table)
	if err != nil {
		return nil, fmt.Errorf("failed to load base table: %w", err)
	}

	// Build key values for base table from view row
	baseKeyValues := make([]any, len(baseTable.Key))
	for i, viewKeyIdx := range baseTable.Key {
		if viewKeyIdx < len(records[rowIdx]) {
			baseKeyValues[i] = records[rowIdx][viewKeyIdx]
		}
	}

	// Find base table column name
	baseColName := col.BaseColumn
	if baseColName == "" {
		baseColName = colName
	}

	// Update base table using base table's UpdateDBValue
	// We need to find the row in the base table using the key values
	// For now, use a direct UPDATE query
	whereParts := make([]string, 0, len(baseRel.Key))
	whereParams := make([]any, 0, len(baseRel.Key))
	for i, keyIdx := range baseRel.Key {
		if keyIdx < len(baseRel.Columns) {
			keyCol := baseRel.Columns[keyIdx]
			whereParts = append(whereParts, fmt.Sprintf("%s = ?", quoteIdent(rel.DBType, keyCol.Name)))
			whereParams = append(whereParams, baseKeyValues[i])
		}
	}

	// Convert newValue to appropriate type
	toDBValue := func(colName, raw string) any {
		attrType := ""
		if colIdx, ok := baseRel.ColumnIndex[colName]; ok && colIdx < len(baseRel.Columns) {
			attrType = strings.ToLower(baseRel.Columns[colIdx].Type)
		}
		if raw == NullGlyph {
			return nil
		}
		t := attrType
		switch {
		case strings.Contains(t, "bool"):
			lower := strings.ToLower(strings.TrimSpace(raw))
			if lower == "1" || lower == "true" || lower == "t" {
				return true
			}
			if lower == "0" || lower == "false" || lower == "f" {
				return false
			}
			return raw
		case strings.Contains(t, "int"):
			if v, err := strconv.ParseInt(strings.TrimSpace(raw), 10, 64); err == nil {
				return v
			}
			return raw
		case strings.Contains(t, "real") || strings.Contains(t, "double") || strings.Contains(t, "float") ||
			strings.Contains(t, "numeric") || strings.Contains(t, "decimal"):
			if v, err := strconv.ParseFloat(strings.TrimSpace(raw), 64); err == nil {
				return v
			}
			return raw
		default:
			return raw
		}
	}

	valueArg := toDBValue(baseColName, newValue)

	// Build UPDATE query
	placeholder := func(i int) string {
		switch rel.DBType {
		case PostgreSQL:
			return fmt.Sprintf("$%d", i)
		default:
			return "?"
		}
	}

	var setClause string
	quotedTarget := quoteIdent(rel.DBType, baseColName)
	if rel.DBType == PostgreSQL {
		setClause = fmt.Sprintf("%s = %s", quotedTarget, placeholder(1))
	} else {
		setClause = fmt.Sprintf("%s = %s", quotedTarget, placeholder(0))
	}

	returningCols := make([]string, len(baseRel.Columns))
	for i, col := range baseRel.Columns {
		returningCols[i] = quoteIdent(rel.DBType, col.Name)
	}
	returning := strings.Join(returningCols, ", ")

	quotedTable := quoteQualified(rel.DBType, baseRel.Name)
	useReturning := databaseFeatures[rel.DBType].returning

	var query string
	var args []any
	if rel.DBType == PostgreSQL {
		args = append(args, valueArg)
		args = append(args, whereParams...)
	} else {
		args = append(args, valueArg)
		args = append(args, whereParams...)
	}

	if useReturning {
		query = fmt.Sprintf("UPDATE %s SET %s WHERE %s RETURNING %s",
			quotedTable, setClause, strings.Join(whereParts, " AND "), returning)
	} else {
		query = fmt.Sprintf("UPDATE %s SET %s WHERE %s",
			quotedTable, setClause, strings.Join(whereParts, " AND "))
	}

	// Execute update
	if useReturning {
		rowVals := make([]any, len(returningCols))
		scanArgs := make([]any, len(returningCols))
		for i := range rowVals {
			scanArgs[i] = &rowVals[i]
		}

		if err := rel.DB.QueryRow(query, args...).Scan(scanArgs...); err != nil {
			return nil, fmt.Errorf("update failed: %w", err)
		}

		// Map base table columns back to view columns
		viewRow := make([]any, len(rel.Columns))
		for i, viewCol := range rel.Columns {
			if viewCol.Table == col.Table && viewCol.BaseColumn != "" {
				// Find in base table result
				if baseColIdx, ok := baseRel.ColumnIndex[viewCol.BaseColumn]; ok && baseColIdx < len(rowVals) {
					viewRow[i] = rowVals[baseColIdx]
				}
			} else if i < len(records[rowIdx]) {
				// Keep existing value for non-updated columns
				viewRow[i] = records[rowIdx][i]
			}
		}

		return viewRow, nil
	}

	// For databases without RETURNING, use transaction
	tx, err := rel.DB.Begin()
	if err != nil {
		return nil, fmt.Errorf("begin tx failed: %w", err)
	}

	res, err := tx.Exec(query, args...)
	if err != nil {
		_ = tx.Rollback()
		return nil, fmt.Errorf("update failed: %w", err)
	}
	if ra, _ := res.RowsAffected(); ra == 0 {
		_ = tx.Rollback()
		return nil, fmt.Errorf("no rows updated")
	}

	// Re-select the updated row
	selQuery := fmt.Sprintf("SELECT %s FROM %s WHERE %s", returning, quotedTable, strings.Join(whereParts, " AND "))
	row := tx.QueryRow(selQuery, whereParams...)
	rowVals := make([]any, len(returningCols))
	scanArgs := make([]any, len(rowVals))
	for i := range rowVals {
		scanArgs[i] = &rowVals[i]
	}
	if err := row.Scan(scanArgs...); err != nil {
		_ = tx.Rollback()
		return nil, fmt.Errorf("scan failed: %w", err)
	}

	if err := tx.Commit(); err != nil {
		return nil, fmt.Errorf("commit failed: %w", err)
	}

	// Map base table columns back to view columns
	viewRow := make([]any, len(rel.Columns))
	for i, viewCol := range rel.Columns {
		if viewCol.Table == col.Table && viewCol.BaseColumn != "" {
			// Find in base table result
			if baseColIdx, ok := baseRel.ColumnIndex[viewCol.BaseColumn]; ok && baseColIdx < len(rowVals) {
				viewRow[i] = rowVals[baseColIdx]
			}
		} else if i < len(records[rowIdx]) {
			// Keep existing value for non-updated columns
			viewRow[i] = records[rowIdx][i]
		}
	}

	return viewRow, nil
}

// loadEnumAndCustomTypes fetches enum values and custom type information for columns
func (rel *Relation) loadEnumAndCustomTypes() error {
	var updatedColumns []Column
	var err error

	switch rel.DBType {
	case MySQL:
		updatedColumns, err = loadEnumAndCustomTypesMySQL(rel.DB, rel.Name, rel.Columns)
	case PostgreSQL:
		updatedColumns, err = loadEnumAndCustomTypesPostgreSQL(rel.DB, rel.Name, rel.Columns)
	case SQLite:
		updatedColumns, err = loadEnumAndCustomTypesSQLite(rel.DB, rel.Name, rel.Columns)
	default:
		return nil
	}

	if err != nil {
		return err
	}

	rel.Columns = updatedColumns
	return nil
}

// formatLiteral renders a value as a SQL literal string for preview purposes.
// For NULL values, returns "NULL". For other values, formats them appropriately
// based on type, quoting and escaping strings as needed.
func (rel *Relation) formatLiteral(val any, attrType string) string {
	if val == nil {
		return "NULL"
	}
	at := strings.ToLower(attrType)
	switch v := val.(type) {
	case bool:
		if rel.DBType == PostgreSQL {
			if v {
				return "TRUE"
			}
			return "FALSE"
		}
		if v {
			return "1"
		}
		return "0"
	case int64:
		return strconv.FormatInt(v, 10)
	case float64:
		return strconv.FormatFloat(v, 'f', -1, 64)
	case []byte:
		s := string(v)
		s = strings.ReplaceAll(s, "'", "''")
		return "'" + s + "'"
	case string:
		if v == NullGlyph {
			return "NULL"
		}
		// For non-numeric types, quote and escape
		if strings.Contains(at, "int") || strings.Contains(at, "real") || strings.Contains(at, "double") ||
			strings.Contains(at, "float") || strings.Contains(at, "numeric") || strings.Contains(at, "decimal") {
			return v
		}
		s := strings.ReplaceAll(v, "'", "''")
		return "'" + s + "'"
	default:
		// Fallback to string formatting quoted
		s := strings.ReplaceAll(fmt.Sprintf("%v", v), "'", "''")
		return "'" + s + "'"
	}
}

// BuildInsertPreview constructs a SQL INSERT statement as a string with literal
// values inlined for preview purposes. Intended only for UI preview.
func (rel *Relation) BuildInsertPreview(newRecordRow []any, columns []DisplayColumn) string {

	// Check if all values are nil/empty
	hasNonNullValue := false
	for _, val := range newRecordRow {
		if val != nil {
			hasNonNullValue = true
			break
		}
	}

	// Return empty string if all values are nil/empty
	if !hasNonNullValue {
		return ""
	}

	// Build column list and values list
	var cols []string
	var vals []string
	for i, column := range columns {
		colIdx, ok := rel.ColumnIndex[column.Name]
		if !ok || colIdx >= len(rel.Columns) {
			continue
		}
		col := rel.Columns[colIdx]
		// nil means no update
		if newRecordRow[i] != EmptyCellValue {
			cols = append(cols, quoteIdent(rel.DBType, column.Name))
			vals = append(vals, rel.formatLiteral(newRecordRow[i], col.Type))
		}
	}

	if len(cols) == 0 {
		return ""
	}

	quotedTable := quoteQualified(rel.DBType, rel.Name)
	useReturning := databaseFeatures[rel.DBType].returning

	returningCols := make([]string, len(rel.Columns))
	for i, col := range rel.Columns {
		returningCols[i] = quoteIdent(rel.DBType, col.Name)
	}
	returning := strings.Join(returningCols, ", ")

	if useReturning {
		return fmt.Sprintf("INSERT INTO %s (%s) VALUES (%s) RETURNING %s",
			quotedTable, strings.Join(cols, ", "), strings.Join(vals, ", "), returning)
	}
	return fmt.Sprintf("INSERT INTO %s (%s) VALUES (%s)",
		quotedTable, strings.Join(cols, ", "), strings.Join(vals, ", "))
}

// BuildUpdatePreview constructs a SQL UPDATE statement as a string with literal
// values inlined for preview purposes. It mirrors UpdateDBValue but does not
// execute any SQL. Intended only for UI preview.
func (rel *Relation) BuildUpdatePreview(records [][]any, rowIdx int, colName string, newValue string) string {
	if rowIdx < 0 || rowIdx >= len(records) || len(rel.Key) == 0 {
		return ""
	}

	// Convert raw text to DB-typed value (mirrors UpdateDBValue's toDBValue)
	toDBValue := func(colName, raw string) any {
		attrType := ""
		if colIdx, ok := rel.ColumnIndex[colName]; ok && colIdx < len(rel.Columns) {
			attrType = strings.ToLower(rel.Columns[colIdx].Type)
		}
		if raw == NullGlyph {
			return nil
		}
		t := attrType
		switch {
		case strings.Contains(t, "bool"):
			lower := strings.ToLower(strings.TrimSpace(raw))
			if lower == "1" || lower == "true" || lower == "t" {
				return true
			}
			if lower == "0" || lower == "false" || lower == "f" {
				return false
			}
			return raw
		case strings.Contains(t, "int"):
			if v, err := strconv.ParseInt(strings.TrimSpace(raw), 10, 64); err == nil {
				return v
			}
			return raw
		case strings.Contains(t, "real") || strings.Contains(t, "double") || strings.Contains(t, "float") ||
			strings.Contains(t, "numeric") || strings.Contains(t, "decimal"):
			if v, err := strconv.ParseFloat(strings.TrimSpace(raw), 64); err == nil {
				return v
			}
			return raw
		default:
			return raw
		}
	}

	// Where clause with literal values
	whereParts := make([]string, 0, len(rel.Key))
	for _, keyIdx := range rel.Key {
		if keyIdx >= len(rel.Columns) {
			return ""
		}
		keyCol := rel.Columns[keyIdx]
		qKeyName := quoteIdent(rel.DBType, keyCol.Name)
		if rowIdx >= len(records) {
			return ""
		}
		row := records[rowIdx]
		if keyIdx < 0 || keyIdx >= len(row) {
			return ""
		}
		whereParts = append(whereParts, fmt.Sprintf("%s = %s", qKeyName, rel.formatLiteral(row[keyIdx], keyCol.Type)))
	}

	// SET clause literal
	targetAttrType := ""
	if colIdx, ok := rel.ColumnIndex[colName]; ok && colIdx < len(rel.Columns) {
		targetAttrType = rel.Columns[colIdx].Type
	}
	valueArg := toDBValue(colName, newValue)
	quotedTarget := quoteIdent(rel.DBType, colName)
	setClause := fmt.Sprintf("%s = %s", quotedTarget, rel.formatLiteral(valueArg, targetAttrType))

	returningCols := make([]string, len(rel.Columns))
	for i, col := range rel.Columns {
		returningCols[i] = quoteIdent(rel.DBType, col.Name)
	}
	if len(rel.Key) == 1 {
		keyIdx := rel.Key[0]
		if keyIdx < len(rel.Columns) {
			keyCol := rel.Columns[keyIdx]
			if keyCol.Name == "rowid" {
				returningCols = append(returningCols, "rowid")
			}
			if keyCol.Name == "ctid" {
				returningCols = append(returningCols, "ctid")
			}
		}
	}
	returning := strings.Join(returningCols, ", ")

	quotedTable := quoteQualified(rel.DBType, rel.Name)
	useReturning := databaseFeatures[rel.DBType].returning
	if useReturning {
		return fmt.Sprintf("UPDATE %s SET %s WHERE %s RETURNING %s",
			quotedTable, setClause, strings.Join(whereParts, " AND "), returning)
	}
	return fmt.Sprintf("UPDATE %s SET %s WHERE %s", quotedTable, setClause, strings.Join(whereParts, " AND "))
}

// BuildDeletePreview constructs a SQL DELETE statement as a string with literal
// values inlined for preview purposes. Intended only for UI preview.
func (rel *Relation) BuildDeletePreview(records [][]any, rowIdx int) string {
	if rowIdx < 0 || rowIdx >= len(records) || len(rel.Key) == 0 {
		return ""
	}

	// Where clause with literal values
	whereParts := make([]string, 0, len(rel.Key))
	for _, keyIdx := range rel.Key {
		if keyIdx >= len(rel.Columns) {
			return ""
		}
		keyCol := rel.Columns[keyIdx]
		qKeyName := quoteIdent(rel.DBType, keyCol.Name)
		if rowIdx >= len(records) {
			return ""
		}
		row := records[rowIdx]
		if keyIdx < 0 || keyIdx >= len(row) {
			return ""
		}
		whereParts = append(whereParts, fmt.Sprintf("%s = %s", qKeyName, rel.formatLiteral(row[keyIdx], keyCol.Type)))
	}

	quotedTable := quoteQualified(rel.DBType, rel.Name)
	return fmt.Sprintf("DELETE FROM %s WHERE %s", quotedTable, strings.Join(whereParts, " AND "))
}

// DeleteDBRecord deletes a record from the database based on its key values.
func (rel *Relation) DeleteDBRecord(records [][]any, rowIdx int) error {
	if rowIdx < 0 || rowIdx >= len(records) || len(rel.Key) == 0 {
		return fmt.Errorf("invalid row index or no key columns")
	}

	// Build WHERE clause using key columns
	whereParts := make([]string, 0, len(rel.Key))
	whereParams := make([]any, 0, len(rel.Key))
	for _, keyIdx := range rel.Key {
		if keyIdx >= len(rel.Columns) {
			return fmt.Errorf("key column index %d out of range", keyIdx)
		}
		keyCol := rel.Columns[keyIdx]
		qKeyName := quoteIdent(rel.DBType, keyCol.Name)
		row := records[rowIdx]
		if keyIdx < 0 || keyIdx >= len(row) {
			return fmt.Errorf("key column %s index out of range", keyCol.Name)
		}
		whereParts = append(whereParts, fmt.Sprintf("%s = ?", qKeyName))
		whereParams = append(whereParams, row[keyIdx])
	}

	quotedTable := quoteQualified(rel.DBType, rel.Name)
	deleteSQL := fmt.Sprintf("DELETE FROM %s WHERE %s", quotedTable, strings.Join(whereParts, " AND "))

	// Execute the DELETE
	result, err := rel.DB.Exec(deleteSQL, whereParams...)
	if err != nil {
		return err
	}

	rowsAffected, err := result.RowsAffected()
	if err != nil {
		return err
	}
	if rowsAffected == 0 {
		return fmt.Errorf("no rows were deleted")
	}

	return nil
}

// selectInsertedRowByKeys selects a row from the database using key values from newRecordRow.
// This is used when RETURNING is not supported or LastInsertId is unavailable.
// Key values are type-converted before being used in the WHERE clause.
func (rel *Relation) selectInsertedRowByKeys(tx *sql.Tx, newRecordRow []any, returningCols []string,
	placeholder func(int) string, quotedTable string) ([]any, error) {
	// Type conversion helper (matches toDBValue in InsertDBRecord)
	toDBValue := func(colIdx int, raw any) any {
		// If already not a string, return as-is
		strVal, ok := raw.(string)
		if !ok {
			return raw
		}

		attrType := ""
		if colIdx < len(rel.Columns) {
			attrType = strings.ToLower(rel.Columns[colIdx].Type)
		}
		if strVal == NullGlyph || strVal == "" {
			return nil
		}
		t := attrType
		switch {
		case strings.Contains(t, "bool"):
			lower := strings.ToLower(strings.TrimSpace(strVal))
			if lower == "1" || lower == "true" || lower == "t" {
				return true
			}
			if lower == "0" || lower == "false" || lower == "f" {
				return false
			}
			return strVal
		case strings.Contains(t, "int"):
			if v, err := strconv.ParseInt(strings.TrimSpace(strVal), 10, 64); err == nil {
				return v
			}
			return strVal
		case strings.Contains(t, "real") || strings.Contains(t, "double") || strings.Contains(t, "float") ||
			strings.Contains(t, "numeric") || strings.Contains(t, "decimal"):
			if v, err := strconv.ParseFloat(strings.TrimSpace(strVal), 64); err == nil {
				return v
			}
			return strVal
		default:
			return strVal
		}
	}

	// Build WHERE clause using key values
	whereParts := make([]string, 0, len(rel.Key))
	whereParams := make([]any, 0, len(rel.Key))
	paramIdx := 1

	for _, keyIdx := range rel.Key {
		if keyIdx >= len(rel.Columns) {
			return nil, fmt.Errorf("key column index %d out of range", keyIdx)
		}
		keyColName := rel.Columns[keyIdx].Name
		whereParts = append(whereParts, fmt.Sprintf("%s = %s", quoteIdent(rel.DBType, keyColName), placeholder(paramIdx)))

		// Apply type conversion to key value
		keyVal := newRecordRow[keyIdx]
		whereParams = append(whereParams, toDBValue(keyIdx, keyVal))
		paramIdx++
	}

	// Execute SELECT
	selQuery := fmt.Sprintf("SELECT %s FROM %s WHERE %s",
		strings.Join(returningCols, ", "), quotedTable, strings.Join(whereParts, " AND "))

	row := tx.QueryRow(selQuery, whereParams...)
	rowVals := make([]any, len(returningCols))
	scanArgs := make([]any, len(rowVals))
	for i := range rowVals {
		scanArgs[i] = &rowVals[i]
	}

	if err := row.Scan(scanArgs...); err != nil {
		return nil, fmt.Errorf("scan failed: %w", err)
	}

	return rowVals, nil
}

// InsertDBRecord inserts a new record into the database. It returns the inserted
// row values ordered by relation.Columns. The newRecordRow should contain
// values for all columns (or nil/NullGlyph for NULL values).
func (rel *Relation) InsertDBRecord(newRecordRow []any) ([]any, error) {
	if len(newRecordRow) != len(rel.Columns) {
		return nil, fmt.Errorf("newRecordRow length mismatch: expected %d, got %d", len(rel.Columns), len(newRecordRow))
	}

	// For multi-column keys, validate that all key values are present
	// (multi-column keys cannot use LastInsertId since only single auto-increment columns can be auto-generated)
	if len(rel.Key) > 1 {
		for _, keyIdx := range rel.Key {
			if keyIdx >= len(newRecordRow) {
				return nil, fmt.Errorf("multi-column key requires all key values to be provided")
			}
			keyVal := newRecordRow[keyIdx]
			if keyVal == nil || keyVal == "" || keyVal == NullGlyph || keyVal == EmptyCellValue {
				return nil, fmt.Errorf("multi-column key requires all key values to be provided (key column %s is missing)", rel.Columns[keyIdx].Name)
			}
		}
	}

	// Convert string values to appropriate DB values
	toDBValue := func(colIdx int, raw string) any {
		attrType := ""
		if colIdx < len(rel.Columns) {
			attrType = strings.ToLower(rel.Columns[colIdx].Type)
		}
		if raw == NullGlyph || raw == "" {
			return nil
		}
		t := attrType
		switch {
		case strings.Contains(t, "bool"):
			lower := strings.ToLower(strings.TrimSpace(raw))
			if lower == "1" || lower == "true" || lower == "t" {
				return true
			}
			if lower == "0" || lower == "false" || lower == "f" {
				return false
			}
			return raw
		case strings.Contains(t, "int"):
			if v, err := strconv.ParseInt(strings.TrimSpace(raw), 10, 64); err == nil {
				return v
			}
			return raw
		case strings.Contains(t, "real") || strings.Contains(t, "double") || strings.Contains(t, "float") || strings.Contains(t, "numeric") || strings.Contains(t, "decimal"):
			if v, err := strconv.ParseFloat(strings.TrimSpace(raw), 64); err == nil {
				return v
			}
			return raw
		default:
			return raw
		}
	}

	// Placeholder builder
	placeholder := func(i int) string {
		switch rel.DBType {
		case PostgreSQL:
			return fmt.Sprintf("$%d", i)
		default:
			return "?"
		}
	}

	// Build column list and values
	var cols []string
	var placeholders []string
	var args []any
	paramPos := 1

	for i, col := range rel.Columns {
		val := newRecordRow[i]

		// Convert to DB value
		var dbVal any
		if strVal, ok := val.(string); ok {
			dbVal = toDBValue(i, strVal)
		} else {
			dbVal = val
		}

		// Skip NULL/empty values ONLY if column is nullable AND has a default
		// For now, we include all NOT NULL columns even if nil (let DB handle constraint violations)
		// We skip nullable columns with nil values (let DB use defaults)
		if (dbVal == nil || dbVal == "" || dbVal == NullGlyph) && col.Nullable {
			continue
		}

		if dbVal == EmptyCellValue {
			continue
		}
		cols = append(cols, quoteIdent(rel.DBType, col.Name))
		placeholders = append(placeholders, placeholder(paramPos))
		args = append(args, dbVal)
		paramPos++
	}

	// Build RETURNING clause
	returningCols := make([]string, len(rel.Columns))
	for i, col := range rel.Columns {
		returningCols[i] = quoteIdent(rel.DBType, col.Name)
	}
	returning := strings.Join(returningCols, ", ")

	// Build query
	quotedTable := quoteQualified(rel.DBType, rel.Name)
	useReturning := databaseFeatures[rel.DBType].returning

	// If no columns to insert, use DEFAULT VALUES syntax
	if len(cols) == 0 {
		if useReturning {
			query := fmt.Sprintf("INSERT INTO %s DEFAULT VALUES RETURNING %s",
				quotedTable, returning)

			// Scan returned values
			rowVals := make([]any, len(returningCols))
			scanArgs := make([]any, len(returningCols))
			for i := range rowVals {
				scanArgs[i] = &rowVals[i]
			}

			if err := rel.DB.QueryRow(query).Scan(scanArgs...); err != nil {
				return nil, fmt.Errorf("insert failed: %w", err)
			}
			return rowVals, nil
		}

		// For databases without RETURNING, use a transaction
		query := fmt.Sprintf("INSERT INTO %s DEFAULT VALUES", quotedTable)

		tx, err := rel.DB.Begin()
		if err != nil {
			return nil, fmt.Errorf("begin tx failed: %w", err)
		}

		result, err := tx.Exec(query)
		if err != nil {
			_ = tx.Rollback()
			return nil, fmt.Errorf("insert failed: %w", err)
		}

		// Retrieve the inserted row
		var rowVals []any
		var selectErr error

		if len(rel.Key) == 1 {
			// For single-column keys, try LastInsertId first
			lastID, err := result.LastInsertId()
			if err == nil && lastID > 0 {
				// Select the inserted row by last insert ID
				keyIdx := rel.Key[0]
				if keyIdx >= len(rel.Columns) {
					_ = tx.Rollback()
					return nil, fmt.Errorf("key column index out of range")
				}
				keyColName := rel.Columns[keyIdx].Name
				selQuery := fmt.Sprintf("SELECT %s FROM %s WHERE %s = %s",
					returning, quotedTable, quoteIdent(rel.DBType, keyColName), placeholder(1))
				row := tx.QueryRow(selQuery, lastID)

				rowVals = make([]any, len(returningCols))
				scanArgs := make([]any, len(rowVals))
				for i := range rowVals {
					scanArgs[i] = &rowVals[i]
				}

				selectErr = row.Scan(scanArgs...)
			} else {
				// LastInsertId unavailable, use helper
				rowVals, selectErr = rel.selectInsertedRowByKeys(tx, newRecordRow, returningCols, placeholder, quotedTable)
			}
		} else {
			// For multi-column keys, skip LastInsertId and use helper directly
			rowVals, selectErr = rel.selectInsertedRowByKeys(tx, newRecordRow, returningCols, placeholder, quotedTable)
		}

		if selectErr != nil {
			_ = tx.Rollback()
			return nil, selectErr
		}

		if err := tx.Commit(); err != nil {
			return nil, fmt.Errorf("commit failed: %w", err)
		}
		return rowVals, nil
	}

	if useReturning {
		query := fmt.Sprintf("INSERT INTO %s (%s) VALUES (%s) RETURNING %s",
			quotedTable, strings.Join(cols, ", "), strings.Join(placeholders, ", "), returning)

		// Scan returned values
		rowVals := make([]any, len(returningCols))
		scanArgs := make([]any, len(returningCols))
		for i := range rowVals {
			scanArgs[i] = &rowVals[i]
		}

		if err := rel.DB.QueryRow(query, args...).Scan(scanArgs...); err != nil {
			return nil, fmt.Errorf("insert failed: %w", err)
		}
		return rowVals, nil
	}

	// For databases without RETURNING, use a transaction
	query := fmt.Sprintf("INSERT INTO %s (%s) VALUES (%s)",
		quotedTable, strings.Join(cols, ", "), strings.Join(placeholders, ", "))

	tx, err := rel.DB.Begin()
	if err != nil {
		return nil, fmt.Errorf("begin tx failed: %w", err)
	}

	result, err := tx.Exec(query, args...)
	if err != nil {
		_ = tx.Rollback()
		return nil, fmt.Errorf("insert failed: %w", err)
	}

	// Retrieve the inserted row
	var rowVals []any
	var selectErr error

	if len(rel.Key) == 1 {
		// For single-column keys, try LastInsertId first
		lastID, err := result.LastInsertId()
		if err == nil && lastID > 0 {
			// Select the inserted row by last insert ID
			keyIdx := rel.Key[0]
			if keyIdx >= len(rel.Columns) {
				_ = tx.Rollback()
				return nil, fmt.Errorf("key column index out of range")
			}
			keyColName := rel.Columns[keyIdx].Name
			selQuery := fmt.Sprintf("SELECT %s FROM %s WHERE %s = %s",
				returning, quotedTable, quoteIdent(rel.DBType, keyColName), placeholder(1))
			row := tx.QueryRow(selQuery, lastID)

			rowVals = make([]any, len(returningCols))
			scanArgs := make([]any, len(rowVals))
			for i := range rowVals {
				scanArgs[i] = &rowVals[i]
			}

			selectErr = row.Scan(scanArgs...)
		} else {
			// LastInsertId unavailable, use helper
			rowVals, selectErr = rel.selectInsertedRowByKeys(tx, newRecordRow, returningCols, placeholder, quotedTable)
		}
	} else {
		// For multi-column keys, skip LastInsertId and use helper directly
		rowVals, selectErr = rel.selectInsertedRowByKeys(tx, newRecordRow, returningCols, placeholder, quotedTable)
	}

	if selectErr != nil {
		_ = tx.Rollback()
		return nil, selectErr
	}

	if err := tx.Commit(); err != nil {
		return nil, fmt.Errorf("commit failed: %w", err)
	}
	return rowVals, nil
}

// UpdateDBValue updates a single cell in the underlying database using the
// relation's lookup key columns to identify the row. It returns the refreshed
// row values ordered by relation.Columns. If no row is updated, returns
// an error.
// For views, this updates the base table column.
func (rel *Relation) UpdateDBValue(records [][]any, rowIdx int, colName string, newValue string) ([]any, error) {
	if rowIdx < 0 || rowIdx >= len(records) {
		return nil, fmt.Errorf("index out of range")
	}
	if len(rel.Key) == 0 {
		return nil, fmt.Errorf("no lookup key configured")
	}

	// For views and custom SQL, update the base table instead
	if rel.IsView || rel.IsCustomSQL {
		return rel.updateViewColumn(records, rowIdx, colName, newValue)
	}

	// Convert string to appropriate DB value
	toDBValue := func(colName, raw string) any {
		attrType := ""
		if colIdx, ok := rel.ColumnIndex[colName]; ok && colIdx < len(rel.Columns) {
			attrType = strings.ToLower(rel.Columns[colIdx].Type)
		}
		if raw == NullGlyph {
			return nil
		}
		t := attrType
		switch {
		case strings.Contains(t, "bool"):
			lower := strings.ToLower(strings.TrimSpace(raw))
			if lower == "1" || lower == "true" || lower == "t" {
				return true
			}
			if lower == "0" || lower == "false" || lower == "f" {
				return false
			}
			return raw
		case strings.Contains(t, "int"):
			if v, err := strconv.ParseInt(strings.TrimSpace(raw), 10, 64); err == nil {
				return v
			}
			return raw
		case strings.Contains(t, "real") || strings.Contains(t, "double") || strings.Contains(t, "float") ||
			strings.Contains(t, "numeric") || strings.Contains(t, "decimal"):
			if v, err := strconv.ParseFloat(strings.TrimSpace(raw), 64); err == nil {
				return v
			}
			return raw
		default:
			return raw
		}
	}

	// Placeholder builder
	placeholder := func(i int) string {
		switch rel.DBType {
		case PostgreSQL:
			return fmt.Sprintf("$%d", i)
		default:
			return "?"
		}
	}

	// Build SET and WHERE clauses and args
	valueArg := toDBValue(colName, newValue)
	keyArgs := make([]any, 0, len(rel.Key))
	whereParts := make([]string, 0, len(rel.Key))
	for i, keyIdx := range rel.Key {
		if keyIdx >= len(rel.Columns) {
			return nil, fmt.Errorf("key column index %d out of range", keyIdx)
		}
		keyCol := rel.Columns[keyIdx]
		qKeyName := quoteIdent(rel.DBType, keyCol.Name)
		var ph string
		if rel.DBType == PostgreSQL {
			ph = placeholder(2 + i)
		} else {
			ph = placeholder(0)
		}
		whereParts = append(whereParts, fmt.Sprintf("%s = %s", qKeyName, ph))
		if rowIdx >= len(records) {
			err := fmt.Errorf("lookup key column %s not found in records", keyCol.Name)
			return nil, err
		}
		row := records[rowIdx]
		if keyIdx < 0 || keyIdx >= len(row) {
			err := fmt.Errorf("lookup key column %s not loaded", keyCol.Name)
			return nil, err
		}
		keyArgs = append(keyArgs, row[keyIdx])
	}

	// SET clause placeholder
	var setClause string
	quotedTarget := quoteIdent(rel.DBType, colName)
	if rel.DBType == PostgreSQL {
		setClause = fmt.Sprintf("%s = %s", quotedTarget, placeholder(1))
	} else {
		setClause = fmt.Sprintf("%s = %s", quotedTarget, placeholder(0))
	}

	returningCols := make([]string, len(rel.Columns))
	for i, col := range rel.Columns {
		returningCols[i] = quoteIdent(rel.DBType, col.Name)
	}

	if len(rel.Key) == 1 {
		keyIdx := rel.Key[0]
		if keyIdx < len(rel.Columns) {
			keyCol := rel.Columns[keyIdx]
			if keyCol.Name == "rowid" {
				returningCols = append(returningCols, "rowid")
			}
			if keyCol.Name == "ctid" {
				returningCols = append(returningCols, "ctid")
			}
		}
	}
	returning := strings.Join(returningCols, ", ")

	// Build full query
	var query string
	useReturning := databaseFeatures[rel.DBType].returning
	quotedTable := quoteQualified(rel.DBType, rel.Name)
	if useReturning {
		query = fmt.Sprintf("UPDATE %s SET %s WHERE %s RETURNING %s", quotedTable, setClause, strings.Join(whereParts, " AND "), returning)
		// Combine args: value + keys
		args := make([]any, 0, 1+len(keyArgs))
		args = append(args, valueArg)
		args = append(args, keyArgs...)

		// Scan into pointers to capture returned values
		rowVals := make([]any, len(returningCols))
		scanArgs := make([]any, len(returningCols))
		for i := range rowVals {
			scanArgs[i] = &rowVals[i]
		}

		if err := rel.DB.QueryRow(query, args...).Scan(scanArgs...); err != nil {
			return nil, fmt.Errorf("update failed: %w", err)
		}
		return rowVals, nil
	}

	// For database servers that don't support RETURNING, use a transaction
	// to perform the UPDATE followed by a SELECT of the updated row.
	query = fmt.Sprintf("UPDATE %s SET %s WHERE %s", quotedTable, setClause, strings.Join(whereParts, " AND "))

	// Begin transaction
	tx, err := rel.DB.Begin()
	if err != nil {
		return nil, fmt.Errorf("begin tx failed: %w", err)
	}

	// Execute update inside the transaction
	args := make([]any, 0, 1+len(keyArgs))
	args = append(args, valueArg)
	args = append(args, keyArgs...)
	res, err := tx.Exec(query, args...)
	if err != nil {
		_ = tx.Rollback()
		return nil, fmt.Errorf("update failed: %w", err)
	}
	if ra, _ := res.RowsAffected(); ra == 0 {
		_ = tx.Rollback()
		err := fmt.Errorf("no rows updated")
		return nil, err
	}

	// Re-select the updated row within the same transaction
	selQuery := fmt.Sprintf("SELECT %s FROM %s WHERE %s", returning, quotedTable, strings.Join(whereParts, " AND "))
	row := tx.QueryRow(selQuery, keyArgs...)
	rowVals := make([]any, len(returningCols))
	scanArgs := make([]any, len(rowVals))
	for i := range rowVals {
		scanArgs[i] = &rowVals[i]
	}
	if err := row.Scan(scanArgs...); err != nil {
		_ = tx.Rollback()
		return nil, fmt.Errorf("scan failed: %w", err)
	}

	if err := tx.Commit(); err != nil {
		return nil, fmt.Errorf("commit failed: %w", err)
	}
	return rowVals, nil
}

// QueryRows executes a SELECT for the given columns and clauses, returning the
// resulting row cursor. Callers are responsible for closing the returned rows.
func (rel *Relation) QueryRows(columns []string, sortCol *SortColumn, params []any, inclusive, scrollDown bool) (*sql.Rows, error) {
	// Custom SQL uses different query building
	if rel.IsCustomSQL {
		return rel.queryRowsCustomSQL(columns, sortCol, params, inclusive, scrollDown)
	}

	// Convert key indices to column names
	keyColNames := make([]string, len(rel.Key))
	for i, keyIdx := range rel.Key {
		keyColNames[i] = rel.Columns[keyIdx].Name
	}

	query, err := selectQuery(rel.DBType, rel.Name, columns, sortCol, keyColNames, len(params) > 0, inclusive, scrollDown)
	if err != nil {
		return nil, err
	}

	rows, err := rel.DB.Query(query, params...)
	if err != nil {
		return nil, err
	}
	return rows, nil
}

// queryRowsCustomSQL builds and executes a paginated query for custom SQL
func (rel *Relation) queryRowsCustomSQL(columns []string, sortCol *SortColumn, params []any, inclusive, scrollDown bool) (*sql.Rows, error) {
	// Convert key indices to column names
	keyColNames := make([]string, len(rel.Key))
	for i, keyIdx := range rel.Key {
		keyColNames[i] = rel.Columns[keyIdx].Name
	}

	// Build the query by wrapping the custom SQL in a subquery
	var builder strings.Builder

	// SELECT clause
	builder.WriteString("SELECT ")
	quotedColumns := make([]string, len(columns))
	for i, col := range columns {
		quotedColumns[i] = quoteIdent(rel.DBType, col)
	}
	builder.WriteString(strings.Join(quotedColumns, ", "))

	// FROM clause - wrap custom SQL as subquery
	builder.WriteString(" FROM (")
	builder.WriteString(rel.SQLStatement)
	builder.WriteString(") AS custom_query")

	// WHERE clause for pagination
	if len(params) > 0 {
		builder.WriteString(" WHERE ")

		// Build row value comparison for key columns
		colExpr, placeholders := buildRowValueExpression(rel.DBType, keyColNames, 1)
		placeholderExpr := buildPlaceholderExpression(placeholders)

		// Determine operator based on direction and inclusivity
		var operator string
		if scrollDown {
			if inclusive {
				operator = " >= "
			} else {
				operator = " > "
			}
		} else {
			if inclusive {
				operator = " <= "
			} else {
				operator = " < "
			}
		}

		builder.WriteString(colExpr)
		builder.WriteString(operator)
		builder.WriteString(placeholderExpr)
	}

	// ORDER BY clause
	builder.WriteString(" ORDER BY ")
	if sortCol != nil {
		quotedSortCol := SortColumn{Name: quoteIdent(rel.DBType, sortCol.Name), Asc: sortCol.Asc}
		sortColString := quotedSortCol.String(scrollDown)
		builder.WriteString(sortColString)
		builder.WriteString(", ")
	}
	for i, colName := range keyColNames {
		quotedCol := quoteIdent(rel.DBType, colName)
		sc := SortColumn{Name: quotedCol, Asc: scrollDown}
		builder.WriteString(sc.String(scrollDown))
		if i < len(keyColNames)-1 {
			builder.WriteString(", ")
		}
	}

	query := builder.String()

	rows, err := rel.DB.Query(query, params...)
	if err != nil {
		return nil, err
	}
	return rows, nil
}

func (rel *Relation) placeholder(pos int) string {
	if databaseFeatures[rel.DBType].positionalPlaceholder {
		return fmt.Sprintf("$%d", pos)
	}
	return "?"
}

// FindNextRow searches for the next row matching findColVal in the column at index findCol.
// It searches below the current selection first, then wraps around to search from the top.
// Returns: (keys of found row, true if found below/false if wrapped, error)
func (rel *Relation) FindNextRow(findCol int, findColVal any, sortCol *SortColumn, sortColVal any, currentKeys []any) ([]any, bool, error) {
	if findCol < 0 || findCol >= len(rel.Columns) {
		return nil, false, fmt.Errorf("findCol index out of range")
	}
	if len(currentKeys) != len(rel.Key) {
		return nil, false, fmt.Errorf("currentKeys length mismatch: expected %d, got %d", len(rel.Key), len(currentKeys))
	}

	searchColName := rel.Columns[findCol].Name
	quotedSearchCol := quoteIdent(rel.DBType, searchColName)
	quotedTable := quoteQualified(rel.DBType, rel.Name)

	// Build key column list for SELECT
	keyCols := make([]string, len(rel.Key))
	for i, keyIdx := range rel.Key {
		if keyIdx < len(rel.Columns) {
			keyCols[i] = quoteIdent(rel.DBType, rel.Columns[keyIdx].Name)
		}
	}
	selectClause := strings.Join(keyCols, ", ")

	// Helper to build WHERE clause for multi-column key progression using row value syntax
	buildKeyWhere := func(op string, startPos int) (string, []any) {
		// Get key column names
		keyColNames := make([]string, len(rel.Key))
		for i, keyIdx := range rel.Key {
			if keyIdx >= len(rel.Columns) {
				continue
			}
			keyColNames[i] = rel.Columns[keyIdx].Name
		}

		// Build row value expression
		colExpr, placeholders := buildRowValueExpression(rel.DBType, keyColNames, startPos)
		placeholderExpr := buildPlaceholderExpression(placeholders)

		// Build WHERE clause: (key1, key2) > (?, ?)
		whereClause := fmt.Sprintf("%s %s %s", colExpr, op, placeholderExpr)

		// Build args from currentKeys
		args := make([]any, len(currentKeys))
		copy(args, currentKeys)

		return whereClause, args
	}

	// Search below current position
	var whereParts []string
	var args []any
	paramPos := 1

	// Sort column condition
	if sortCol != nil {
		quotedSortCol := quoteIdent(rel.DBType, sortCol.Name)
		whereParts = append(whereParts, fmt.Sprintf("%s >= %s", quotedSortCol, rel.placeholder(paramPos)))
		args = append(args, sortColVal)
		paramPos++
	}

	// Key progression conditions
	keyWhere, keyArgs := buildKeyWhere(">", paramPos)
	whereParts = append(whereParts, keyWhere)
	args = append(args, keyArgs...)
	paramPos += len(keyArgs)

	// Search column match
	whereParts = append(whereParts, fmt.Sprintf("%s = %s", quotedSearchCol, rel.placeholder(paramPos)))
	args = append(args, findColVal)

	// ORDER BY
	var orderParts []string
	if sortCol != nil {
		if sortCol.Asc {
			orderParts = append(orderParts, quoteIdent(rel.DBType, sortCol.Name)+" ASC")
		} else {
			orderParts = append(orderParts, quoteIdent(rel.DBType, sortCol.Name)+" DESC")
		}
	}
	for _, keyIdx := range rel.Key {
		if keyIdx < len(rel.Columns) {
			orderParts = append(orderParts, quoteIdent(rel.DBType, rel.Columns[keyIdx].Name)+" ASC")
		}
	}

	query := fmt.Sprintf("SELECT %s FROM %s WHERE %s ORDER BY %s LIMIT 1",
		selectClause, quotedTable, strings.Join(whereParts, " AND "), strings.Join(orderParts, ", "))

	row := rel.DB.QueryRow(query, args...)
	foundKeys := make([]any, len(rel.Key))
	scanArgs := make([]any, len(rel.Key))
	for i := range foundKeys {
		scanArgs[i] = &foundKeys[i]
	}

	err := row.Scan(scanArgs...)
	if err == nil {
		return foundKeys, true, nil // Found below
	}
	if err != sql.ErrNoRows {
		return nil, false, fmt.Errorf("search below failed: %w", err)
	}

	// Wrap around: search from top up to current position
	whereParts = whereParts[:0]
	args = args[:0]
	paramPos = 1

	// Sort column condition (reversed)
	if sortCol != nil {
		quotedSortCol := quoteIdent(rel.DBType, sortCol.Name)
		whereParts = append(whereParts, fmt.Sprintf("%s <= %s", quotedSortCol, rel.placeholder(paramPos)))
		args = append(args, sortColVal)
		paramPos++
	}

	// Key progression conditions (reversed)
	keyWhere, keyArgs = buildKeyWhere("<", paramPos)
	whereParts = append(whereParts, keyWhere)
	args = append(args, keyArgs...)
	paramPos += len(keyArgs)

	// Search column match
	whereParts = append(whereParts, fmt.Sprintf("%s = %s", quotedSearchCol, rel.placeholder(paramPos)))
	args = append(args, findColVal)

	// ORDER BY (reversed)
	orderParts = orderParts[:0]
	if sortCol != nil {
		if sortCol.Asc {
			orderParts = append(orderParts, quoteIdent(rel.DBType, sortCol.Name)+" DESC")
		} else {
			orderParts = append(orderParts, quoteIdent(rel.DBType, sortCol.Name)+" ASC")
		}
	}
	for _, keyIdx := range rel.Key {
		if keyIdx < len(rel.Columns) {
			orderParts = append(orderParts, quoteIdent(rel.DBType, rel.Columns[keyIdx].Name)+" DESC")
		}
	}

	query = fmt.Sprintf("SELECT %s FROM %s WHERE %s ORDER BY %s LIMIT 1",
		selectClause, quotedTable, strings.Join(whereParts, " AND "), strings.Join(orderParts, ", "))

	row = rel.DB.QueryRow(query, args...)
	err = row.Scan(scanArgs...)
	if err == sql.ErrNoRows {
		return nil, false, nil // Not found at all
	}
	if err != nil {
		return nil, false, fmt.Errorf("wrap search failed: %w", err)
	}

	return foundKeys, false, nil // Found after wrapping
}<|MERGE_RESOLUTION|>--- conflicted
+++ resolved
@@ -55,7 +55,6 @@
 	}
 }
 
-<<<<<<< HEAD
 // buildColumnsFromAnalysis creates Column structs from SQL analysis and column metadata.
 // For passthrough columns (non-derived), it queries the base table to get accurate type information.
 func buildColumnsFromAnalysis(db *sql.DB, dbType DatabaseType, analysis *ViewAnalysis,
@@ -232,9 +231,7 @@
 
 	return uniqueKeys, nil
 }
-=======
 var ErrNoKeyableColumns = errors.New("no keyable columns found")
->>>>>>> 1c54fcd6
 
 func NewRelation(db *sql.DB, dbType DatabaseType, tableName string) (*Relation, error) {
 	if tableName == "" {
